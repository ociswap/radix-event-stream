use crate::{
    error::{
        EventHandlerError, TransactionHandlerError,
        TransactionStreamProcessorError,
    },
    event_handler::{EventHandlerContext, HandlerRegistry},
    models::Transaction,
    stream::TransactionStream,
    transaction_handler::{TransactionHandler, TransactionHandlerContext},
};
use async_trait::async_trait;
use colored::Colorize;
use log::{error, info};
use std::{thread::sleep, time::Instant};

const CURRENT_STATE_REPORT_INTERVAL: u64 = 60;
const TRANSACTION_RETRY_INTERVAL: u64 = 10;
const EVENT_RETRY_INTERVAL: u64 = 10;

/// Uses a `TransactionStream` to process transactions and
/// events using a `HandlerRegistry`. Register event handlers
/// using the `HandlerRegistry` and then call `run` to start
/// processing transactions.
#[allow(non_camel_case_types)]
pub struct TransactionStreamProcessor<STREAM, STATE>
where
    STREAM: TransactionStream,
    STATE: Clone,
{
    pub transaction_stream: STREAM,
    pub handler_registry: HandlerRegistry,
    pub transaction_handler: Box<dyn TransactionHandler<STATE>>,
    pub state: STATE,
    pub state_version_last_reported: Instant,
}

#[allow(non_camel_case_types)]
impl<STREAM, STATE> TransactionStreamProcessor<STREAM, STATE>
where
    STREAM: TransactionStream,
    STATE: Clone,
{
    /// Creates a new `TransactionStreamProcessor` with the given
    /// `TransactionStream`, `HandlerRegistry`, `TransactionHandler`
    /// and initial `STATE`.
    pub fn new(
        transaction_stream: STREAM,
        handler_registry: HandlerRegistry,
        transaction_handler: impl TransactionHandler<STATE> + 'static,
        state: STATE,
    ) -> Self {
        TransactionStreamProcessor {
            transaction_stream,
            handler_registry,
            transaction_handler: Box::new(transaction_handler),
            state,
            state_version_last_reported: Instant::now(),
        }
    }

    pub async fn process_transaction(
        &mut self,
        transaction: &Transaction,
    ) -> Result<(), TransactionStreamProcessorError> {
        let before = Instant::now();
        // Find out if there are any events inside this transaction
        // that have a handler registered.
        let handler_exists = transaction.events.iter().any(|event| {
            self.handler_registry
                .handler_exists(event.emitter.address(), &event.name)
        });
        if !handler_exists {
            // If there are no handlers for any of the events in this transaction,
            // we can skip processing it.
            return Ok(());
        }
        info!(
            "{}",
            "--------------------------------------------------------"
                .bright_blue()
        );
        info!(
            "{}",
            format!(
                "HANDLING TRANSACTION - {:#?} - {}",
                transaction.state_version,
                transaction.confirmed_at
                    .expect("When handling a transaction it should always have a timestamp")
                    .format("%a %d-%m-%Y %H:%M")
            )
            .bright_green()
        );

        // Keep trying to handle the transaction in case
        // the user requests this through a TransactionHandlerError.
        while let Err(err) = self
            .transaction_handler
            .handle(TransactionHandlerContext {
                state: &mut self.state,
                transaction,
                handler_registry: &mut self.handler_registry,
            })
            .await
        {
            match err {
                TransactionHandlerError::TransactionRetryError(e) => {
                    error!(
                        "{}",
                        format!("ERROR HANDLING TRANSACTION: {}", e)
                            .bright_red()
                    );
                    info!(
                        "{}",
                        format!("RETRYING TRANSACTION IN {TRANSACTION_RETRY_INTERVAL} SECONDS\n")
                            .bright_yellow()
                    );
                    sleep(std::time::Duration::from_secs(
                        TRANSACTION_RETRY_INTERVAL,
                    ));
                    info!(
                                "{}",
                                format!(
                                    "RETRYING TRANSACTION - {:#?} - {}",
                                    transaction.state_version,
                                    transaction.confirmed_at
                                        .expect("When handling a transaction it should always have a timestamp")
                                        .to_rfc3339()
                                )
                                .bright_yellow()
                            );
                    continue;
                }
                TransactionHandlerError::UnrecoverableError(err) => {
                    error!(
                        "{}",
                        format!("FATAL ERROR HANDLING TRANSACTION: {}\n", err)
                            .bright_red()
                    );
                    return Err(
                        TransactionStreamProcessorError::UnrecoverableError(
                            err,
                        ),
                    );
                }
            }
        }
        info!(
            "{}",
            format!(
                "###### END TRANSACTION - HANDLED IN {}ms ######",
                before.elapsed().as_millis()
            )
            .bright_green()
        );
        info!(
            "{}",
            "--------------------------------------------------------"
                .bright_blue()
        );
        Ok(())
    }

    /// Starts processing transactions from the `TransactionStream`.
    pub async fn run(&mut self) -> Result<(), TransactionStreamProcessorError> {
        // Start the transaction stream and get a receiver.
        // This often involves starting a task that fetches transactions
        // from a remote source and sends them to the receiver.
        let mut receiver =
            self.transaction_stream.start().await.map_err(|error| {
                TransactionStreamProcessorError::UnrecoverableError(error)
            })?;
        // Process transactions as they arrive.
        while let Some(transaction) = receiver.recv().await {
            if self.state_version_last_reported.elapsed().as_secs()
                > CURRENT_STATE_REPORT_INTERVAL
            {
                info!(
                    "{}",
                    format!(
                        "HANDLED UP TO: {} - {}",
                        transaction.state_version,
                        transaction.confirmed_at
                            .expect("When handling a transaction it should always have a timestamp")
                            .format("%a %d-%m-%Y %H:%M")
                    )
                    .bright_blue()
                );
                self.state_version_last_reported = Instant::now();
            }
            self.process_transaction(&transaction).await?;
        }
        // If the transmitting half of the channel is dropped,
        // the receiver will return None and we will exit the loop.
        // The processor will exit gracefully.
        Ok(())
    }

    // Shorthand for running the processor with the required parameters.
    pub async fn run_with(
        transaction_stream: STREAM,
        handler_registry: HandlerRegistry,
        transaction_handler: impl TransactionHandler<STATE> + 'static,
        state: STATE,
    ) -> Result<(), TransactionStreamProcessorError> {
        let mut processor = TransactionStreamProcessor::new(
            transaction_stream,
            handler_registry,
            transaction_handler,
            state,
        );
        processor.run().await
    }
}

/// A simple wrapper around `TransactionStreamProcessor` that uses
/// a default transaction handler that simply calls `process_events`
/// on the transaction. This is useful for simple use cases where
/// you don't need any custom transaction handling logic.
#[allow(non_camel_case_types)]
pub struct SimpleTransactionStreamProcessor<STREAM, STATE>
where
    STREAM: TransactionStream,
    STATE: Clone,
{
    processor: TransactionStreamProcessor<STREAM, STATE>,
}

#[allow(non_camel_case_types)]
impl<STREAM, STATE> SimpleTransactionStreamProcessor<STREAM, STATE>
where
    STREAM: TransactionStream,
    STATE: Clone + 'static + Send + Sync,
{
    pub fn new(
        transaction_stream: STREAM,
        handler_registry: HandlerRegistry,
        state: STATE,
    ) -> Self {
        let processor: TransactionStreamProcessor<STREAM, STATE> =
            TransactionStreamProcessor::new(
                transaction_stream,
                handler_registry,
                DefaultTransactionHandler {},
                state,
            );
        SimpleTransactionStreamProcessor { processor }
    }

    pub async fn run(&mut self) -> Result<(), TransactionStreamProcessorError> {
        self.processor.run().await
    }

    pub async fn run_with(
        transaction_stream: STREAM,
        handler_registry: HandlerRegistry,
        state: STATE,
    ) -> Result<(), TransactionStreamProcessorError> {
        let mut processor = SimpleTransactionStreamProcessor::new(
            transaction_stream,
            handler_registry,
            state,
        );
        processor.run().await
    }
}

/// A default transaction handler that simply calls `process_events`
/// on the transaction, without any custom logic.
#[derive(Clone)]
struct DefaultTransactionHandler;

#[async_trait]
impl<STATE> TransactionHandler<STATE> for DefaultTransactionHandler
where
    STATE: Clone + Send + Sync + 'static,
{
    async fn handle(
        &self,
        input: TransactionHandlerContext<'_, STATE>,
    ) -> Result<(), TransactionHandlerError> {
        input
            .transaction
<<<<<<< HEAD
            .process_events(input.state, input.handler_registry, &mut ())
            .await?;
=======
            .process_events::<STATE, ()>(
                input.state,
                input.handler_registry,
                &mut (),
            )
            .await
            .unwrap();
>>>>>>> e95a178e
        Ok(())
    }
}

#[allow(non_camel_case_types)]
impl Transaction {
    /// Convenience method which iterates over the events in the
    /// transaction and calls the appropriate event handler
    /// for events which have a handler
    /// registered in the `HandlerRegistry`.
    ///
    /// When event handlers return an `EventHandlerError::EventRetryError`,
    /// this method will keep retrying handling the event until it succeeds.
    /// Please consider that event handlers may be called multiple times
    /// in this case, so they must be idempotent at least up to the point
    /// where the error occurred.
    pub async fn process_events<STATE: 'static, TRANSACTION_CONTEXT: 'static>(
        &self,
        state: &mut STATE,
        handler_registry: &mut HandlerRegistry,
        transaction_context: &mut TRANSACTION_CONTEXT,
    ) -> Result<(), EventHandlerError>
    where
        STATE: Clone,
    {
        for event in self.events.iter() {
            let event_handler = {
                if !handler_registry
                    .handler_exists(event.emitter.address(), &event.name)
                {
                    continue;
                }
                handler_registry
                    .get_handler::<STATE, TRANSACTION_CONTEXT>(
                        event.emitter.address(),
                        &event.name,
                    )
                    .unwrap()
            };
            let event_handler = event_handler.clone();
            info!(
                "{}",
                format!("HANDLING EVENT: {}", event.name).bright_yellow()
            );
            while let Err(err) = event_handler
                .handle(
                    EventHandlerContext {
                        state,
                        transaction: self,
                        event,
                        handler_registry,
                        transaction_context,
                    },
                    event.binary_sbor_data.clone(),
                )
                .await
            {
                match err {
                    EventHandlerError::EventRetryError(e) => {
                        error!(
                            "{}",
                            format!("ERROR HANDLING EVENT: {}", e).bright_red()
                        );

                        info!(
                            "{}",
                            format!(
                                "RETRYING IN {EVENT_RETRY_INTERVAL} SECONDS\n"
                            )
                            .bright_yellow()
                        );
                        sleep(std::time::Duration::from_secs(
                            EVENT_RETRY_INTERVAL,
                        ));
                        info!(
                            "{}",
                            format!("RETRYING HANDLING EVENT: {}", event.name)
                                .bright_yellow()
                        );
                        continue;
                    }
                    _ => {
                        return Err(err);
                    }
                }
            }
        }
        Ok(())
    }
}<|MERGE_RESOLUTION|>--- conflicted
+++ resolved
@@ -280,18 +280,8 @@
     ) -> Result<(), TransactionHandlerError> {
         input
             .transaction
-<<<<<<< HEAD
             .process_events(input.state, input.handler_registry, &mut ())
             .await?;
-=======
-            .process_events::<STATE, ()>(
-                input.state,
-                input.handler_registry,
-                &mut (),
-            )
-            .await
-            .unwrap();
->>>>>>> e95a178e
         Ok(())
     }
 }
